--- conflicted
+++ resolved
@@ -220,14 +220,9 @@
                     }
                     media_server_gateway::store_service::Event::FindNodeRes(req_id, res) => requester.on_find_node_res(req_id, res),
                 },
-<<<<<<< HEAD
-                SdnExtOut::ServicesEvent(_, _, SE::Connector(res)) => match res {
-                    media_server_connector::agent_service::Event::Stats { queue, inflight, acked } => {}
-                    media_server_connector::agent_service::Event::Response(_) => {}
-=======
                 SdnExtOut::ServicesEvent(_, _, SE::Connector(event)) => match event {
                     media_server_connector::agent_service::Event::Stats { queue: _, inflight: _, acked: _ } => {}
->>>>>>> a6e1d51d
+                    media_server_connector::agent_service::Event::Response(_) => {}
                 },
                 SdnExtOut::FeaturesEvent(_, FeaturesEvent::Socket(event)) => {
                     if let Err(e) = vnet_tx.try_send(event) {
