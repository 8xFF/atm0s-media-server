--- conflicted
+++ resolved
@@ -222,10 +222,7 @@
                 },
                 SdnExtOut::ServicesEvent(_, _, SE::Connector(event)) => match event {
                     media_server_connector::agent_service::Event::Stats { queue: _, inflight: _, acked: _ } => {}
-<<<<<<< HEAD
-=======
                     media_server_connector::agent_service::Event::Response(_) => {}
->>>>>>> 40c0ec0f
                 },
                 SdnExtOut::FeaturesEvent(_, FeaturesEvent::Socket(event)) => {
                     if let Err(e) = vnet_tx.try_send(event) {
