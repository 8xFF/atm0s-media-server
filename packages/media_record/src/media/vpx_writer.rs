--- conflicted
+++ resolved
@@ -23,11 +23,6 @@
             start_ts,
             last_ts: start_ts,
         }
-<<<<<<< HEAD
-=======
-        let audio = self.audio.as_mut().expect("Should have audio");
-        audio.add_frame(&pkt.data, delta_ts * 1_000_000, true);
->>>>>>> bfdcfc31
     }
 }
 
@@ -45,7 +40,7 @@
                 }
             }
             let audio = self.audio.as_mut().expect("Should have audio");
-            audio.add_frame(&pkt.data, delta_ts * 1000_000, true);
+            audio.add_frame(&pkt.data, delta_ts * 1_000_000, true);
         } else {
             if self.video.is_none() {
                 let codec = match &pkt.meta {
@@ -64,24 +59,18 @@
 
             let (video, demuxer) = self.video.as_mut().expect("Should have video");
             if let Some((key, data)) = demuxer.push(pkt) {
-                video.add_frame(&data, delta_ts * 1000_000, key);
+                video.add_frame(&data, delta_ts * 1_000_000, key);
             }
         }
     }
 }
 
-<<<<<<< HEAD
 impl<W: Write + Seek> Drop for VpxWriter<W> {
     fn drop(&mut self) {
         if let Some(webm) = self.webm.take() {
             if let Err(_e) = webm.try_finalize(Some(self.last_ts - self.start_ts)) {
                 log::error!("Close VpxWriter failed");
             }
-=======
-        let (video, demuxer) = self.video.as_mut().expect("Should have video");
-        if let Some((key, data)) = demuxer.push(pkt) {
-            video.add_frame(&data, delta_ts * 1_000_000, key);
->>>>>>> bfdcfc31
         }
     }
 }