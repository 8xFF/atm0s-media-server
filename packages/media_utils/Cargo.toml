[package]
name = "media-server-utils"
version = "0.1.0"
edition = "2021"

# See more keys and their definitions at https://doc.rust-lang.org/cargo/reference/manifest.html

[dependencies]
sorted-vec = "0.8"
indexmap = { workspace = true }
log = { workspace = true }
serde = { version = "1.0", features = ["derive"] }
uriparse = "0.6"
serde-querystring = "0.2"
pin-project-lite = "0.2"
spin = { workspace = true }
once_cell = "1.20"
<<<<<<< HEAD
derive_more = "1.0"
urlencoding = "2.1"
=======
derive_more = { version = "1.0", features = ["full"] }

[dev-dependencies]
criterion = { version = "0.5", features = ["html_reports"] }

[[bench]]
name = "map_bench"
harness = false
>>>>>>> 0ffc95a4
<|MERGE_RESOLUTION|>--- conflicted
+++ resolved
@@ -15,10 +15,7 @@
 pin-project-lite = "0.2"
 spin = { workspace = true }
 once_cell = "1.20"
-<<<<<<< HEAD
-derive_more = "1.0"
 urlencoding = "2.1"
-=======
 derive_more = { version = "1.0", features = ["full"] }
 
 [dev-dependencies]
@@ -26,5 +23,4 @@
 
 [[bench]]
 name = "map_bench"
-harness = false
->>>>>>> 0ffc95a4
+harness = false