//!
//! This is manual mode of audio mixer.
//! In this mode, each peer has separated mixer logic and subscribe to all audio sources
//! to determine which source is sent to client.
//!

use std::{collections::HashMap, time::Instant};

use atm0s_sdn::{
    features::pubsub::{self, ChannelId},
    NodeId,
};
use media_server_protocol::{
    endpoint::TrackSource,
    media::{MediaMeta, MediaPacket},
    transport::LocalTrackId,
};
use sans_io_runtime::{collections::DynamicDeque, Task, TaskSwitcherChild};

use crate::cluster::{id_generator, ClusterAudioMixerEvent, ClusterEndpointEvent, ClusterLocalTrackEvent, ClusterRoomHash};

use super::Output;

#[derive(Debug)]
pub enum Input {
    Attach(Vec<TrackSource>),
    Detach(Vec<TrackSource>),
    Pubsub(ChannelId, NodeId, Vec<u8>),
    LeaveRoom,
}

pub struct ManualMixer<Endpoint> {
    endpoint: Endpoint,
    room: ClusterRoomHash,
    outputs: Vec<LocalTrackId>,
    sources: HashMap<ChannelId, TrackSource>,
    queue: DynamicDeque<Output<Endpoint>, 4>,
    mixer: audio_mixer::AudioMixer<ChannelId>,
}

impl<Endpoint: Clone> ManualMixer<Endpoint> {
    pub fn new(room: ClusterRoomHash, endpoint: Endpoint, outputs: Vec<LocalTrackId>) -> Self {
        Self {
            endpoint,
            room,
            mixer: audio_mixer::AudioMixer::new(outputs.len()),
            outputs,
            sources: HashMap::new(),
            queue: Default::default(),
        }
    }

    fn attach(&mut self, _now: Instant, source: TrackSource) {
<<<<<<< HEAD
        let channel_id = id_generator::gen_track_channel_id(self.room, &source.peer, &source.track);
        if !self.sources.contains_key(&channel_id) {
=======
        let channel_id = id_generator::gen_channel_id(self.room, &source.peer, &source.track);
        if let std::collections::hash_map::Entry::Vacant(e) = self.sources.entry(channel_id) {
>>>>>>> b63e5cfb
            log::info!("[ClusterManualMixer] add source {:?} => sub {channel_id}", source);
            e.insert(source);
            self.queue.push_back(Output::Pubsub(pubsub::Control(channel_id, pubsub::ChannelControl::SubAuto)));
        }
    }

    fn on_source_pkt(&mut self, now: Instant, channel: ChannelId, _from: NodeId, pkt: MediaPacket) {
        if let MediaMeta::Opus { audio_level } = pkt.meta {
            if let Some((slot, just_set)) = self.mixer.on_pkt(now, channel, audio_level) {
                let track_id = self.outputs[slot];
                if just_set {
                    let source_info = self.sources.get(&channel).expect("Missing source info for channel");
                    self.queue.push_back(Output::Endpoint(
                        vec![self.endpoint.clone()],
                        ClusterEndpointEvent::LocalTrack(track_id, ClusterLocalTrackEvent::SourceChanged),
                    ));
                    self.queue.push_back(Output::Endpoint(
                        vec![self.endpoint.clone()],
                        ClusterEndpointEvent::AudioMixer(ClusterAudioMixerEvent::SlotSet(slot as u8, source_info.peer.clone(), source_info.track.clone())),
                    ));
                }

                self.queue.push_back(Output::Endpoint(
                    vec![self.endpoint.clone()],
                    ClusterEndpointEvent::LocalTrack(track_id, ClusterLocalTrackEvent::Media(channel.0, pkt)),
                ))
            }
        }
    }

    fn detach(&mut self, _now: Instant, source: TrackSource) {
<<<<<<< HEAD
        let channel_id = id_generator::gen_track_channel_id(self.room, &source.peer, &source.track);
        if let Some(_) = self.sources.remove(&channel_id) {
=======
        let channel_id = id_generator::gen_channel_id(self.room, &source.peer, &source.track);
        if self.sources.remove(&channel_id).is_some() {
>>>>>>> b63e5cfb
            log::info!("[ClusterManualMixer] remove source {:?} => unsub {channel_id}", source);
            self.queue.push_back(Output::Pubsub(pubsub::Control(channel_id, pubsub::ChannelControl::UnsubAuto)));
        }
    }
}

impl<Endpoint: Clone> Task<Input, Output<Endpoint>> for ManualMixer<Endpoint> {
    fn on_tick(&mut self, now: Instant) {
        if let Some(removed) = self.mixer.on_tick(now) {
            for slot in removed {
                self.queue.push_back(Output::Endpoint(
                    vec![self.endpoint.clone()],
                    ClusterEndpointEvent::AudioMixer(ClusterAudioMixerEvent::SlotUnset(slot as u8)),
                ));
            }
        }
    }

    fn on_event(&mut self, now: Instant, input: Input) {
        match input {
            Input::Attach(sources) => {
                for source in sources {
                    self.attach(now, source);
                }
            }
            Input::Detach(sources) => {
                for source in sources {
                    self.detach(now, source);
                }
            }
            Input::Pubsub(channel, from, data) => {
                if let Some(pkt) = MediaPacket::deserialize(&data) {
                    self.on_source_pkt(now, channel, from, pkt);
                }
            }
            Input::LeaveRoom => {
                // We need manual release sources because it is from client request,
                // we cannot ensure client will release it before it disconnect.
                let sources = std::mem::take(&mut self.sources);
                for (channel_id, source) in sources {
                    log::info!("[ClusterManualMixer] remove source {:?} on queue => unsub {channel_id}", source);
                    self.queue.push_back(Output::Pubsub(pubsub::Control(channel_id, pubsub::ChannelControl::UnsubAuto)));
                }
                self.queue.push_back(Output::OnResourceEmpty);
            }
        }
    }

    fn on_shutdown(&mut self, _now: Instant) {}
}

impl<Endpoint> TaskSwitcherChild<Output<Endpoint>> for ManualMixer<Endpoint> {
    type Time = ();

    fn pop_output(&mut self, _now: Self::Time) -> Option<Output<Endpoint>> {
        self.queue.pop_front()
    }
}

impl<Endpoint> Drop for ManualMixer<Endpoint> {
    fn drop(&mut self) {
        log::info!("[ClusterManualMixer] Drop {}", self.room);
        assert_eq!(self.queue.len(), 0, "Queue not empty on drop");
        assert_eq!(self.sources.len(), 0, "Sources not empty on drop");
    }
}

#[cfg(test)]
mod test {
    use std::time::{Duration, Instant};

    use atm0s_sdn::features::pubsub;
    use media_server_protocol::{
        endpoint::TrackSource,
        media::{MediaMeta, MediaPacket},
    };
    use sans_io_runtime::{Task, TaskSwitcherChild};

    use crate::cluster::{id_generator, ClusterAudioMixerEvent, ClusterEndpointEvent, ClusterLocalTrackEvent};

    use super::{super::Output, Input, ManualMixer};

    fn ms(ms: u64) -> Duration {
        Duration::from_millis(ms)
    }

    #[test]
    fn attach_detach() {
        let t0 = Instant::now();
        let room = 0.into();
        let endpoint = 1;
        let track = 0.into();
        let mut manual = ManualMixer::<u8>::new(room, endpoint, vec![track]);
        let source = TrackSource {
            peer: "peer1".into(),
            track: "audio".into(),
        };
        let channel_id = id_generator::gen_track_channel_id(room, &source.peer, &source.track);

        manual.attach(t0, source.clone());
        assert_eq!(manual.pop_output(()), Some(Output::Pubsub(pubsub::Control(channel_id, pubsub::ChannelControl::SubAuto))));
        assert_eq!(manual.pop_output(()), None);

        let pkt = MediaPacket {
            ts: 0,
            seq: 0,
            marker: false,
            nackable: false,
            layers: None,
            meta: MediaMeta::Opus { audio_level: Some(-60) },
            data: vec![1, 2, 3, 4, 5, 6],
        };
        manual.on_event(t0, Input::Pubsub(channel_id, 0, pkt.serialize()));
        assert_eq!(
            manual.pop_output(()),
            Some(Output::Endpoint(vec![endpoint], ClusterEndpointEvent::LocalTrack(track, ClusterLocalTrackEvent::SourceChanged)))
        );
        assert_eq!(
            manual.pop_output(()),
            Some(Output::Endpoint(
                vec![1],
                ClusterEndpointEvent::AudioMixer(ClusterAudioMixerEvent::SlotSet(0, source.peer.clone(), source.track.clone()))
            )),
        );
        assert_eq!(
            manual.pop_output(()),
            Some(Output::Endpoint(
                vec![endpoint],
                ClusterEndpointEvent::LocalTrack(track, ClusterLocalTrackEvent::Media(channel_id.0, pkt))
            )),
        );

        manual.detach(t0 + ms(100), source.clone());
        assert_eq!(manual.pop_output(()), Some(Output::Pubsub(pubsub::Control(channel_id, pubsub::ChannelControl::UnsubAuto))));
        assert_eq!(manual.pop_output(()), None);
    }

    #[test]
    fn leave_room() {
        let t0 = Instant::now();
        let room = 0.into();
        let endpoint = 1;
        let track = 0.into();
        let mut manual = ManualMixer::<u8>::new(room, endpoint, vec![track]);
        let source = TrackSource {
            peer: "peer1".into(),
            track: "audio".into(),
        };
        let channel_id = id_generator::gen_track_channel_id(room, &source.peer, &source.track);

        manual.attach(t0, source.clone());
        assert_eq!(manual.pop_output(()), Some(Output::Pubsub(pubsub::Control(channel_id, pubsub::ChannelControl::SubAuto))));
        assert_eq!(manual.pop_output(()), None);

        manual.on_event(t0, Input::LeaveRoom);
        assert_eq!(manual.pop_output(()), Some(Output::Pubsub(pubsub::Control(channel_id, pubsub::ChannelControl::UnsubAuto))));
        assert_eq!(manual.pop_output(()), Some(Output::OnResourceEmpty));
        assert_eq!(manual.pop_output(()), None);
    }
}<|MERGE_RESOLUTION|>--- conflicted
+++ resolved
@@ -51,13 +51,8 @@
     }
 
     fn attach(&mut self, _now: Instant, source: TrackSource) {
-<<<<<<< HEAD
         let channel_id = id_generator::gen_track_channel_id(self.room, &source.peer, &source.track);
-        if !self.sources.contains_key(&channel_id) {
-=======
-        let channel_id = id_generator::gen_channel_id(self.room, &source.peer, &source.track);
         if let std::collections::hash_map::Entry::Vacant(e) = self.sources.entry(channel_id) {
->>>>>>> b63e5cfb
             log::info!("[ClusterManualMixer] add source {:?} => sub {channel_id}", source);
             e.insert(source);
             self.queue.push_back(Output::Pubsub(pubsub::Control(channel_id, pubsub::ChannelControl::SubAuto)));
@@ -89,13 +84,8 @@
     }
 
     fn detach(&mut self, _now: Instant, source: TrackSource) {
-<<<<<<< HEAD
         let channel_id = id_generator::gen_track_channel_id(self.room, &source.peer, &source.track);
-        if let Some(_) = self.sources.remove(&channel_id) {
-=======
-        let channel_id = id_generator::gen_channel_id(self.room, &source.peer, &source.track);
         if self.sources.remove(&channel_id).is_some() {
->>>>>>> b63e5cfb
             log::info!("[ClusterManualMixer] remove source {:?} => unsub {channel_id}", source);
             self.queue.push_back(Output::Pubsub(pubsub::Control(channel_id, pubsub::ChannelControl::UnsubAuto)));
         }
