--- conflicted
+++ resolved
@@ -1,9 +1,4 @@
-use std::{
-    collections::HashMap,
-    net::{IpAddr, SocketAddr},
-    sync::Arc,
-    time::Instant,
-};
+use std::{collections::HashMap, net::SocketAddr, sync::Arc, time::Instant};
 
 use atm0s_sdn::{
     generate_node_addr,
@@ -38,20 +33,17 @@
     collections::DynamicDeque,
     TaskSwitcher, TaskSwitcherBranch,
 };
-use transport_rtp::{MediaRtpWorker, RtpExtOut};
+use transport_rtpengine::{MediaRtpWorker, RtpExtOut};
 use transport_webrtc::{GroupInput, MediaWorkerWebrtc, VariantParams, WebrtcSession};
 
 const FEEDBACK_GATEWAY_AGENT_INTERVAL: u64 = 1000; //only feedback every second
 
 pub struct MediaConfig<ES> {
-    pub public_ip: IpAddr,
     pub ice_lite: bool,
     pub webrtc_addrs: Vec<SocketAddr>,
-<<<<<<< HEAD
-    pub rpt_addrs: Vec<SocketAddr>,
-=======
     pub webrtc_addrs_alt: Vec<SocketAddr>,
->>>>>>> b63e5cfb
+    pub rtpengine_addrs: Vec<SocketAddr>,
+    pub rtpengine_addrs_alt: Vec<SocketAddr>,
     pub secure: Arc<ES>,
     pub max_live: HashMap<ServiceKind, u32>,
 }
@@ -129,7 +121,7 @@
     sdn_backend_slots: HashMap<usize, SocketAddr>,
     media_cluster: TaskSwitcherBranch<MediaCluster<MediaClusterEndpoint>, cluster::Output<MediaClusterEndpoint>>,
     media_webrtc: TaskSwitcherBranch<MediaWorkerWebrtc<ES>, transport_webrtc::GroupOutput>,
-    media_rtp: TaskSwitcherBranch<transport_rtp::MediaRtpWorker<ES>, transport_rtp::RtpGroupOut>,
+    media_rtp: TaskSwitcherBranch<MediaRtpWorker<ES>, transport_rtpengine::RtpGroupOut>,
     media_max_live: u32,
     switcher: TaskSwitcher,
     queue: DynamicDeque<Output, 16>,
@@ -210,18 +202,14 @@
             sdn_addr: node_addr,
             sdn_worker: TaskSwitcherBranch::new(SdnWorker::new(sdn_config), TaskType::Sdn),
             media_cluster: TaskSwitcherBranch::default(TaskType::MediaCluster),
-<<<<<<< HEAD
-            media_webrtc: TaskSwitcherBranch::new(MediaWorkerWebrtc::new(media.webrtc_addrs, media.ice_lite, media.secure.clone()), TaskType::MediaWebrtc),
-            media_rtp: TaskSwitcherBranch::new(MediaRtpWorker::new(media.rpt_addrs, media.secure, media.public_ip.clone()), TaskType::MediaRtp),
+            media_webrtc: TaskSwitcherBranch::new(
+                MediaWorkerWebrtc::new(media.webrtc_addrs, media.webrtc_addrs_alt, media.ice_lite, media.secure.clone()),
+                TaskType::MediaWebrtc,
+            ),
+            media_rtp: TaskSwitcherBranch::new(MediaRtpWorker::new(media.rtpengine_addrs, media.rtpengine_addrs_alt, media.secure), TaskType::MediaRtp),
             media_max_live,
             switcher: TaskSwitcher::new(4),
-            queue: DynamicDeque::from([Output::Net(Owner::Sdn, BackendOutgoing::UdpListen { addr: sdn_udp_addr, reuse: true })]),
-=======
-            media_webrtc: TaskSwitcherBranch::new(MediaWorkerWebrtc::new(media.webrtc_addrs, media.webrtc_addrs_alt, media.ice_lite, media.secure), TaskType::MediaWebrtc),
-            media_max_live,
-            switcher: TaskSwitcher::new(3),
             queue,
->>>>>>> b63e5cfb
             timer: TimePivot::build(),
             last_feedback_gateway_agent: 0,
             secure,
@@ -325,7 +313,7 @@
                     self.media_webrtc.input(&mut self.switcher).on_event(now, transport_webrtc::GroupInput::Net(event));
                 }
                 Owner::RtpEngine => {
-                    self.media_rtp.input(&mut self.switcher).on_event(now, transport_rtp::RtpGroupIn::Net(event));
+                    self.media_rtp.input(&mut self.switcher).on_event(now, transport_rtpengine::RtpGroupIn::Net(event));
                 }
             },
             Input::Bus(event) => {
@@ -485,13 +473,13 @@
         }
     }
 
-    fn output_rtp(&mut self, now: Instant, out: transport_rtp::RtpGroupOut) -> Output {
+    fn output_rtp(&mut self, now: Instant, out: transport_rtpengine::RtpGroupOut) -> Output {
         match out {
-            transport_rtp::RtpGroupOut::Ext(ext) => match ext {
+            transport_rtpengine::RtpGroupOut::Ext(ext) => match ext {
                 RtpExtOut::Pong(id, res) => Output::ExtRpc(id, RpcRes::Rtp(RtpRes::Ping(res))),
                 _ => Output::Continue,
             },
-            transport_rtp::RtpGroupOut::Net(net) => Output::Net(Owner::RtpEngine, net),
+            transport_rtpengine::RtpGroupOut::Net(net) => Output::Net(Owner::RtpEngine, net),
             _ => Output::Continue,
         }
     }
@@ -605,14 +593,14 @@
                     log::info!("[MediaServerWorker] on rpc request {req_id}, RtpReq::Ping");
                     self.media_rtp
                         .input(&mut self.switcher)
-                        .on_event(now, transport_rtp::RtpGroupIn::Ext(transport_rtp::RtpExtIn::Ping(req_id)));
+                        .on_event(now, transport_rtpengine::RtpGroupIn::Ext(transport_rtpengine::RtpExtIn::Ping(req_id)));
                 }
                 RtpReq::Connect(req) => {
                     log::info!("[MediaServerWorker] on rpc request {req_id}, RtpReq::Connect");
                     match self
                         .media_rtp
                         .input(&mut self.switcher)
-                        .spawn(req.session_id, transport_rtp::VariantParams::Rtp(req.call_id, req.leg_id), &req.sdp)
+                        .spawn(req.session_id, transport_rtpengine::VariantParams::Rtp(req.call_id, req.leg_id), &req.sdp)
                     {
                         Ok(res) => self.queue.push_back(Output::ExtRpc(req_id, RpcRes::Rtp(RtpRes::Connect(Ok(res))))),
                         Err(e) => {
