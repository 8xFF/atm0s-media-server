--- conflicted
+++ resolved
@@ -1,167 +1,5 @@
 use proc_macro::{IntoVecU8, TryFromSliceU8};
 use serde::{Deserialize, Serialize};
-<<<<<<< HEAD
-use transport::MediaKind;
-
-#[derive(PartialEq, Eq, Clone, Debug, Serialize, Deserialize)]
-pub enum MediaStreamIssueType {
-    Connectivity { mos: F32<2>, lost_percents: F32<2>, jitter_ms: F32<2>, rtt_ms: u32 },
-}
-
-#[derive(PartialEq, Eq, Clone, Debug, Serialize, Deserialize)]
-pub enum MediaEndpointEvent {
-    Routing {
-        user_agent: String,
-        gateway_node_id: NodeId,
-    },
-    RoutingError {
-        reason: String,
-        gateway_node_id: NodeId,
-        media_node_ids: Vec<NodeId>,
-    },
-    Routed {
-        media_node_id: NodeId,
-        after_ms: u32,
-    },
-    Ringing {
-        remote: Option<SocketAddr>,
-    },
-    Connecting {
-        user_agent: String,
-        remote: Option<SocketAddr>,
-    },
-    ConnectError {
-        remote: Option<SocketAddr>,
-        error_code: String,
-        error_message: String,
-    },
-    Connected {
-        after_ms: u32,
-        remote: Option<SocketAddr>,
-    },
-    Reconnecting {
-        reason: String,
-    },
-    Reconnected {
-        remote: Option<SocketAddr>,
-    },
-    Disconnected {
-        error: Option<String>,
-        sent_bytes: u64,
-        received_bytes: u64,
-        duration_ms: u64,
-        rtt: F32<2>,
-    },
-    SessionStats {
-        received_bytes: u64,
-        receive_limit_bitrate: u32,
-        sent_bytes: u64,
-        send_est_bitrate: u32,
-        rtt: u16,
-    },
-}
-
-#[derive(PartialEq, Eq, Clone, Debug, Serialize, Deserialize)]
-pub enum MediaReceiveStreamEvent {
-    StreamStarted {
-        name: String,
-        kind: MediaKind,
-        remote_peer: String,
-        remote_stream: String,
-    },
-    StreamIssue {
-        name: String,
-        kind: MediaKind,
-        remote_peer: String,
-        remote_stream: String,
-        issue: MediaStreamIssueType,
-    },
-    StreamStats {
-        name: String,
-        kind: MediaKind,
-        limit_bitrate: u32,
-        received_bytes: u64,
-        freeze: bool,
-        mos: Option<F32<2>>,
-        rtt: Option<u32>,
-        jitter: Option<F32<2>>,
-        lost: Option<F32<2>>,
-    },
-    StreamEnded {
-        name: String,
-        kind: MediaKind,
-        sent_bytes: u64,
-        freeze_count: u32,
-        duration_ms: u64,
-        mos: Option<(F32<2>, F32<2>, F32<2>)>,
-        rtt: Option<(F32<2>, F32<2>, F32<2>)>,
-        jitter: Option<(F32<2>, F32<2>, F32<2>)>,
-        lost: Option<(F32<2>, F32<2>, F32<2>)>,
-    },
-}
-
-#[derive(PartialEq, Eq, Clone, Debug, Serialize, Deserialize)]
-pub enum MediaSendStreamEvent {
-    StreamStarted {
-        name: String,
-        kind: MediaKind,
-        meta: String,
-        scaling: String,
-    },
-    StreamIssue {
-        name: String,
-        kind: MediaKind,
-        issue: MediaStreamIssueType,
-    },
-    StreamStats {
-        name: String,
-        kind: MediaKind,
-        sent_bytes: u64,
-        freeze: bool,
-        mos: Option<F32<2>>,
-        rtt: Option<u32>,
-        jitter: Option<F32<2>>,
-        lost: Option<F32<2>>,
-    },
-    StreamEnded {
-        name: String,
-        kind: MediaKind,
-        received_bytes: u64,
-        duration_ms: u64,
-        freeze_count: u32,
-        mos: Option<(F32<2>, F32<2>, F32<2>)>,
-        rtt: Option<(F32<2>, F32<2>, F32<2>)>,
-        jitter: Option<(F32<2>, F32<2>, F32<2>)>,
-        lost: Option<(F32<2>, F32<2>, F32<2>)>,
-    },
-}
-
-#[derive(PartialEq, Eq, Clone, Debug, Serialize, Deserialize, IntoVecU8, TryFromSliceU8)]
-pub enum MediaEndpointLogRequest {
-    SessionEvent {
-        ip: String,
-        version: Option<String>,
-        location: Option<(F32<2>, F32<2>)>,
-        token: Vec<u8>,
-        ts: u64,
-        session_uuid: u64,
-        event: MediaEndpointEvent,
-    },
-    ReceiveStreamEvent {
-        token: Vec<u8>,
-        ts: u64,
-        session_uuid: u64,
-        event: MediaReceiveStreamEvent,
-    },
-    SendStreamEvent {
-        token: Vec<u8>,
-        ts: u64,
-        session_uuid: u64,
-        event: MediaSendStreamEvent,
-    },
-}
-=======
->>>>>>> fb69eaba
 
 #[derive(PartialEq, Clone, Debug, Serialize, Deserialize, IntoVecU8, TryFromSliceU8)]
 pub struct MediaEndpointLogResponse {}