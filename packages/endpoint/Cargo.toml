[package]
name = "atm0s-media-server-endpoint"
version = "0.1.0"
edition = "2021"
license = "MIT"
description = "Media Endpoint for atm0s-media-server"

# See more keys and their definitions at https://doc.rust-lang.org/cargo/reference/manifest.html

[dependencies]
cluster = { package = "atm0s-media-server-cluster", path = "../cluster", version = "0.1.0" }
transport = { package = "atm0s-media-server-transport", path = "../transport", version = "0.1.0" }
media-utils = { package = "atm0s-media-server-utils", path = "../media-utils", version = "0.1.0" }
<<<<<<< HEAD
protocol = { package = "atm0s-media-server-protocol", path = "../protocol", version = "0.1.0" }
=======
audio-mixer = { package = "atm0s-media-server-audio-mixer", path = "../audio-mixer", version = "0.1.0" }
>>>>>>> 68a6f4f7
log = { workspace = true }
async-std = { workspace = true }
serde = { workspace = true }
futures = { workspace = true }<|MERGE_RESOLUTION|>--- conflicted
+++ resolved
@@ -11,11 +11,8 @@
 cluster = { package = "atm0s-media-server-cluster", path = "../cluster", version = "0.1.0" }
 transport = { package = "atm0s-media-server-transport", path = "../transport", version = "0.1.0" }
 media-utils = { package = "atm0s-media-server-utils", path = "../media-utils", version = "0.1.0" }
-<<<<<<< HEAD
 protocol = { package = "atm0s-media-server-protocol", path = "../protocol", version = "0.1.0" }
-=======
 audio-mixer = { package = "atm0s-media-server-audio-mixer", path = "../audio-mixer", version = "0.1.0" }
->>>>>>> 68a6f4f7
 log = { workspace = true }
 async-std = { workspace = true }
 serde = { workspace = true }
