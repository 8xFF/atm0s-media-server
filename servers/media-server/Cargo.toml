[package]
name = "atm0s-media-server"
version = "0.1.0"
edition = "2021"
license = "MIT"
description = "Decentralized media-server with WebRTC/RTMP/Whip/Whep support"

# See more keys and their definitions at https://doc.rust-lang.org/cargo/reference/manifest.html

[dependencies]
clap = { version = "4.4.13", features = ["derive", "env"] }
endpoint = { package = "atm0s-media-server-endpoint", path = "../../packages/endpoint", version = "0.1.0" }
transport = { package = "atm0s-media-server-transport", path = "../../packages/transport", version = "0.1.0" }
cluster = { package = "atm0s-media-server-cluster", path = "../../packages/cluster", version = "0.1.0" }
protocol = { package = "atm0s-media-server-protocol", path = "../../packages/protocol", version = "0.1.0" }
media-utils = { package = "atm0s-media-server-utils", path = "../../packages/media-utils", version = "0.1.0" }
transport-webrtc = { package = "atm0s-media-server-transport-webrtc", path = "../../transports/webrtc", version = "0.1.0", optional = true }
transport-rtmp = { package = "atm0s-media-server-transport-rtmp", path = "../../transports/rtmp", version = "0.1.0", optional = true }
transport-sip = { package = "atm0s-media-server-transport-sip", path = "../../transports/sip", version = "0.1.0", optional = true }
async-std = { workspace = true }
async-trait = { workspace = true }
parking_lot = { workspace = true }
futures = { workspace = true }
log = { workspace = true }
poem = { version = "1.3", features = ["embed"] }
poem-openapi = { version = "3.0", features = ["swagger-ui", "static-files"] }
serde = { workspace = true }
tracing-subscriber = { version = "0.3.18", features = ["env-filter", "std"] }
rust-embed = { version = "8.2", optional = true }
rsip = { version = "0.4.0", optional = true }
metrics-dashboard = { version = "0.1.3", features = ["system"] }
metrics = "0.21.1"
nats = { version = "0.24.1", optional = true }
prost = { workspace = true, optional = true }
<<<<<<< HEAD
reqwest = { version = "0.11.23", features = ["default-tls", "json"], optional = true }
md5 = {version = "0.7.0", optional = true }
rand = "0.8.5"
yaque = { version = "0.6.5", optional = true }
=======
yaque = { version = "0.6.6", optional = true }
>>>>>>> 7c069bd7

[dev-dependencies]
md5 = "0.7.0"

[features]
default = ["embed-samples", "gateway", "webrtc", "rtmp", "sip", "connector", "token_generate"]
embed-samples = ["rust-embed"]
webrtc = ["transport-webrtc"]
rtmp = ["transport-rtmp"]
sip = ["rsip", "transport-sip", "reqwest", "md5"]
gateway = []
connector = ["nats", "prost", "yaque"]
token_generate = []<|MERGE_RESOLUTION|>--- conflicted
+++ resolved
@@ -32,14 +32,10 @@
 metrics = "0.21.1"
 nats = { version = "0.24.1", optional = true }
 prost = { workspace = true, optional = true }
-<<<<<<< HEAD
 reqwest = { version = "0.11.23", features = ["default-tls", "json"], optional = true }
 md5 = {version = "0.7.0", optional = true }
 rand = "0.8.5"
-yaque = { version = "0.6.5", optional = true }
-=======
 yaque = { version = "0.6.6", optional = true }
->>>>>>> 7c069bd7
 
 [dev-dependencies]
 md5 = "0.7.0"
