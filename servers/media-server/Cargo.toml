[package]
name = "atm0s-media-server"
version = "0.1.0"
edition = "2021"
license = "MIT"
description = "Decentralized media-server with WebRTC/RTMP/Whip/Whep support"

# See more keys and their definitions at https://doc.rust-lang.org/cargo/reference/manifest.html

[dependencies]
clap = { version = "4.4.11", features = ["derive", "env"] }
endpoint = { package = "atm0s-media-server-endpoint", path = "../../packages/endpoint", version = "0.1.0" }
transport = { package = "atm0s-media-server-transport", path = "../../packages/transport", version = "0.1.0" }
cluster = { package = "atm0s-media-server-cluster", path = "../../packages/cluster", version = "0.1.0" }
protocol = { package = "atm0s-media-server-protocol", path = "../../packages/protocol", version = "0.1.0" }
media-utils = { package = "atm0s-media-server-utils", path = "../../packages/media-utils", version = "0.1.0" }
transport-webrtc = { package = "atm0s-media-server-transport-webrtc", path = "../../transports/webrtc", version = "0.1.0", optional = true }
transport-rtmp = { package = "atm0s-media-server-transport-rtmp", path = "../../transports/rtmp", version = "0.1.0", optional = true }
transport-sip = { package = "atm0s-media-server-transport-sip", path = "../../transports/sip", version = "0.1.0", optional = true }
async-std = { workspace = true }
async-trait = { workspace = true }
parking_lot = { workspace = true }
futures = { workspace = true }
log = { workspace = true }
poem = { version = "1.3", features = ["embed"] }
poem-openapi = { version = "3.0", features = ["swagger-ui", "static-files"] }
serde = { workspace = true }
serde_json = { workspace = true, optional = true }
tracing-subscriber = { version = "0.3.18", features = ["env-filter", "std"] }
rust-embed = { version = "8.1", optional = true }
rsip = { version = "0.4.0", optional = true }
metrics-dashboard = { version = "0.1.3", features = ["system"] }
metrics = "0.21.1"
nats = { version = "0.24.1", optional = true }
prost = { version = "0.12.3", optional = true }

[features]
default = ["embed-samples", "gateway", "webrtc", "rtmp", "sip", "connector", "token_generate"]
embed-samples = ["rust-embed"]
webrtc = ["transport-webrtc"]
rtmp = ["transport-rtmp"]
sip = ["rsip", "transport-sip"]
gateway = []
<<<<<<< HEAD
connector = ["nats", "serde_json", "prost"]
=======
connector = []
token_generate = []
>>>>>>> 68a6f4f7
<|MERGE_RESOLUTION|>--- conflicted
+++ resolved
@@ -41,9 +41,6 @@
 rtmp = ["transport-rtmp"]
 sip = ["rsip", "transport-sip"]
 gateway = []
-<<<<<<< HEAD
-connector = ["nats", "serde_json", "prost"]
-=======
+connector = ["nats", "prost"]
 connector = []
-token_generate = []
->>>>>>> 68a6f4f7
+token_generate = []