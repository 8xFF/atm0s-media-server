--- conflicted
+++ resolved
@@ -89,13 +89,8 @@
     match args.server {
         #[cfg(feature = "token_generate")]
         Servers::TokenGenerate(opts) => {
-<<<<<<< HEAD
             let token = Arc::new(cluster::implement::jwt_static::JwtStaticToken::new(&args.secret));
-            if let Err(e) = run_token_generate_server(args.http_port, opts, &args.secret, token).await {
-=======
-            let token = Arc::new(cluster::implement::jwt_static::JwtStaticToken::new(&args.token));
-            if let Err(e) = run_token_generate_server(args.http_port, args.http_tls, opts, &args.token, token).await {
->>>>>>> 089b9394
+            if let Err(e) = run_token_generate_server(args.http_port, args.http_tls, opts, &args.secret, token).await {
                 log::error!("[ConnectorServer] error {}", e);
             }
         }
